{
  "name": "lib-fsm",
<<<<<<< HEAD
  "version": "1.0.6",
=======
  "version": "1.0.5",
>>>>>>> 3a45ea24
  "description": "Typescript library to create finite state machine",
  "main": "./dist/index.js",
  "types": "dist/index.d.ts",
  "scripts": {
    "release": "npm run version-patch && npm run build-only",
    "build": "npm run version-prerelease && npm run build-only",
    "build-only": "npm run clean && npm run compile",
    "compile": "tsc -p ./tsconfig.json",
    "dist": "npm publish --access public",
    "version-prerelease": "npm version prerelease --preid=rc",
    "version-patch": "npm version patch",
    "version-minor": "npm version minor",
    "version-major": "npm version major",
    "clean": "rm -rf ./dist",
    "testdev:build": "tsc -w",
    "testdev:run": "nodemon dist/test/index.js",
    "testdev": "concurrently npm:testdev:*"
  },
  "repository": {
    "type": "git",
    "url": "git+ssh://git@github.com/benleeph/lib-fsm.git"
  },
  "keywords": [
    "fsm"
  ],
  "author": "Benjamin Lee <benlee.poh.huat@gmail.com>",
  "license": "MIT",
  "bugs": {
    "url": "https://github.com/benleeph/lib-fsm/issues"
  },
  "homepage": "https://github.com/benleeph/lib-fsm#readme"
}<|MERGE_RESOLUTION|>--- conflicted
+++ resolved
@@ -1,10 +1,6 @@
 {
   "name": "lib-fsm",
-<<<<<<< HEAD
   "version": "1.0.6",
-=======
-  "version": "1.0.5",
->>>>>>> 3a45ea24
   "description": "Typescript library to create finite state machine",
   "main": "./dist/index.js",
   "types": "dist/index.d.ts",
